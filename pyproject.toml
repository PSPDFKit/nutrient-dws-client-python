[build-system]
requires = ["setuptools>=61.0", "wheel"]
build-backend = "setuptools.build_meta"

[tool.setuptools]
package-dir = {"" = "src"}

[tool.setuptools.packages.find]
where = ["src"]

[project]
name = "nutrient-dws"
<<<<<<< HEAD
version = "1.0.2"
=======
version = "1.0.1"
>>>>>>> 08040709
description = "Python client library for Nutrient Document Web Services API"
readme = "README.md"
requires-python = ">=3.10"
license = {text = "MIT"}
authors = [
    {name = "Nutrient", email = "support@nutrient.io"},
]
keywords = ["nutrient", "pdf", "document", "processing", "api", "client"]
classifiers = [
    "Development Status :: 4 - Beta",
    "Intended Audience :: Developers",
    "Operating System :: OS Independent",
    "Programming Language :: Python :: 3",
    "Programming Language :: Python :: 3.10",
    "Programming Language :: Python :: 3.11",
    "Programming Language :: Python :: 3.12",
    "Topic :: Software Development :: Libraries :: Python Modules",
    "Topic :: Office/Business",
    "Topic :: Multimedia :: Graphics :: Graphics Conversion",
]
dependencies = [
    "requests>=2.25.0,<3.0.0",
]

[project.optional-dependencies]
dev = [
    "pytest>=7.0.0",
    "pytest-cov>=4.0.0",
    "mypy>=1.0.0",
    "ruff>=0.1.0",
    "types-requests>=2.25.0",
    "build>=1.0.0",
    "twine>=4.0.0",
]
docs = [
    "sphinx>=5.0.0",
    "sphinx-rtd-theme>=1.2.0",
    "sphinx-autodoc-typehints>=1.22.0",
]

[project.urls]
Homepage = "https://github.com/PSPDFKit/nutrient-dws-client-python"
Documentation = "https://nutrient-dws-client-python.readthedocs.io"
Repository = "https://github.com/PSPDFKit/nutrient-dws-client-python"
"Bug Tracker" = "https://github.com/PSPDFKit/nutrient-dws-client-python/issues"

[tool.setuptools.package-data]
nutrient_dws = ["py.typed"]

[tool.ruff]
target-version = "py310"
line-length = 100

[tool.ruff.lint]
select = [
    "E",    # pycodestyle errors
    "W",    # pycodestyle warnings
    "F",    # pyflakes
    "I",    # isort
    "N",    # pep8-naming
    "D",    # pydocstyle
    "UP",   # pyupgrade
    "B",    # flake8-bugbear
    "C4",   # flake8-comprehensions
    "SIM",  # flake8-simplify
    "TCH",  # flake8-type-checking
    "RUF",  # Ruff-specific rules
]
ignore = [
    "D100",  # Missing docstring in public module
    "D104",  # Missing docstring in public package
    "D107",  # Missing docstring in __init__
]

[tool.ruff.lint.pydocstyle]
convention = "google"

[tool.ruff.lint.per-file-ignores]
"tests/*" = ["D", "S101"]  # Don't require docstrings in tests, allow asserts

[tool.mypy]
python_version = "3.10"
strict = true
warn_return_any = true
warn_unused_ignores = false
disallow_untyped_defs = true
no_implicit_optional = true
check_untyped_defs = true
disallow_any_unimported = true

[[tool.mypy.overrides]]
module = "tests.*"
disallow_untyped_defs = false

# Pytest configuration moved to pytest.ini

[tool.coverage.run]
source = ["src/nutrient_dws"]
branch = true

[tool.coverage.report]
precision = 2
show_missing = true
skip_covered = false
exclude_lines = [
    "pragma: no cover",
    "def __repr__",
    "if TYPE_CHECKING:",
    "raise NotImplementedError",
    "if __name__ == .__main__.:",
]

[tool.coverage.html]
directory = "htmlcov"<|MERGE_RESOLUTION|>--- conflicted
+++ resolved
@@ -10,11 +10,7 @@
 
 [project]
 name = "nutrient-dws"
-<<<<<<< HEAD
 version = "1.0.2"
-=======
-version = "1.0.1"
->>>>>>> 08040709
 description = "Python client library for Nutrient Document Web Services API"
 readme = "README.md"
 requires-python = ">=3.10"
